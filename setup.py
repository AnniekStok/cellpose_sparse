import setuptools

with open("README.md", "r") as fh:
    long_description = fh.read()

setuptools.setup(
    name="cellpose",
    version="0.0.2.8",
    license="BSD",
    author="Marius Pachitariu and Carsen Stringer",
    author_email="stringerc@janelia.hhmi.org",
    description="anatomical segmentation algorithm",
    long_description=long_description,
    long_description_content_type="text/markdown",
    url="https://github.com/MouseLand/cellpose",
    packages=setuptools.find_packages(),
    install_requires = ['numpy', 'scipy', 'natsort', 'Pillow<=7.0.0',
                        'tqdm', 'numba', 'scikit-image',
<<<<<<< HEAD
                        'matplotlib', 'mxnet_mkl', 'opencv-python-headless'],
    extras_require = {'gui': ['pyqtgraph==0.11.0rc0', 'PyQt5', 'google-cloud-storage']},
=======
                        'matplotlib', 'mxnet_mkl', 'opencv_python'],
    extras_require = {
      "docs": [
        'sphinx>=3.0',
        'sphinxcontrib-apidoc',
        'sphinx_rtd_theme',
      ],
      'gui': [
        'pyqtgraph==0.11.0rc0', 
        'PyQt5', 
        'google-cloud-storage'
        ]
    },
>>>>>>> f13f36be
    include_package_data=True,
    classifiers=(
        "Programming Language :: Python :: 3",
        "License :: OSI Approved :: BSD License",
        "Operating System :: OS Independent",
    ),
)<|MERGE_RESOLUTION|>--- conflicted
+++ resolved
@@ -16,11 +16,7 @@
     packages=setuptools.find_packages(),
     install_requires = ['numpy', 'scipy', 'natsort', 'Pillow<=7.0.0',
                         'tqdm', 'numba', 'scikit-image',
-<<<<<<< HEAD
                         'matplotlib', 'mxnet_mkl', 'opencv-python-headless'],
-    extras_require = {'gui': ['pyqtgraph==0.11.0rc0', 'PyQt5', 'google-cloud-storage']},
-=======
-                        'matplotlib', 'mxnet_mkl', 'opencv_python'],
     extras_require = {
       "docs": [
         'sphinx>=3.0',
@@ -33,7 +29,6 @@
         'google-cloud-storage'
         ]
     },
->>>>>>> f13f36be
     include_package_data=True,
     classifiers=(
         "Programming Language :: Python :: 3",
